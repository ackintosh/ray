[package]
name = "ray"
version = "0.1.0"
edition = "2021"
rust-version = "1.61"

# See more keys and their definitions at https://doc.rust-lang.org/cargo/reference/manifest.html

# Packages that are part of lighthouse (e.g. types, eth2_ssz) are used in this package.
# NOTE: we are using the forked one due to the package visibility.
# see https://github.com/ackintosh/lighthouse/pull/4

[dependencies]
delay_map = "0.4.1"
discv5 = "0.9.1"
futures = "0.3.31"
hex = "0.4.3"
<<<<<<< HEAD
home = "0.5.9"
libp2p = { version = "0.55.0", default-features = false, features = ["dns", "tokio", "ecdsa", "noise", "macros", "secp256k1", "tcp", "yamux"] }
=======
home = "0.5.11"
libp2p = { version = "0.53.2", default-features = false, features = ["dns", "tokio", "ecdsa", "noise", "macros", "secp256k1", "tcp", "yamux"] }
>>>>>>> 45a04e08
lru = "0.12.5"
parking_lot = "0.12.3"
serde_yaml = "0.9.34"
smallvec = "1.13.2"
tiny-keccak = { version = "2.0.2", features = ["keccak"] }
tokio = { version = "1.43.0", features = ["full"] }
tokio-io-timeout = "1.2.0"
# NOTE: Build fails if we upadte tokio-util >= 0.7.0.
# -> RpcProtocol::upgrade_inbound()
# https://github.com/tokio-rs/tokio/blob/master/tokio-util/CHANGELOG.md
tokio-util = { version = "=0.6.10", features = ["codec", "compat"] }
tracing = "0.1"
tracing-subscriber = "0.3"

# Switched to the forked version so use the codec implemented in lighthouse.
# SEE: https://github.com/ackintosh/lighthouse/compare/stable...ackintosh:lighthouse:publish-codec
lighthouse_network = { git = "https://github.com/ackintosh/lighthouse.git", rev = "a0595c4204d73bb02c43dbf23b706f7acf6e39fd" }
beacon_chain = { git = "https://github.com/ackintosh/lighthouse.git", rev = "a0595c4204d73bb02c43dbf23b706f7acf6e39fd" }
client = { git = "https://github.com/ackintosh/lighthouse.git", rev = "a0595c4204d73bb02c43dbf23b706f7acf6e39fd" }
environment = { git = "https://github.com/ackintosh/lighthouse.git", rev = "a0595c4204d73bb02c43dbf23b706f7acf6e39fd" }
eth2_network_config = { git = "https://github.com/ackintosh/lighthouse.git", rev = "a0595c4204d73bb02c43dbf23b706f7acf6e39fd" }
ethereum_ssz = "0.5.4"
types = { git = "https://github.com/ackintosh/lighthouse.git", rev = "a0595c4204d73bb02c43dbf23b706f7acf6e39fd" }

[build-dependencies]
zip = "0.6.6"<|MERGE_RESOLUTION|>--- conflicted
+++ resolved
@@ -15,13 +15,8 @@
 discv5 = "0.9.1"
 futures = "0.3.31"
 hex = "0.4.3"
-<<<<<<< HEAD
-home = "0.5.9"
+home = "0.5.11"
 libp2p = { version = "0.55.0", default-features = false, features = ["dns", "tokio", "ecdsa", "noise", "macros", "secp256k1", "tcp", "yamux"] }
-=======
-home = "0.5.11"
-libp2p = { version = "0.53.2", default-features = false, features = ["dns", "tokio", "ecdsa", "noise", "macros", "secp256k1", "tcp", "yamux"] }
->>>>>>> 45a04e08
 lru = "0.12.5"
 parking_lot = "0.12.3"
 serde_yaml = "0.9.34"
